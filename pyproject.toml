--- conflicted
+++ resolved
@@ -9,32 +9,17 @@
 authors = [{name = "Stefano Amorelli", email = "stefano@amorelli.tech"}]
 readme = "README.md"
 requires-python = ">=3.10"
-<<<<<<< HEAD
-license = {text = "MIT"}
-=======
 license = { file = "LICENSE" }
->>>>>>> 814ec1fb
 classifiers = [
   "Programming Language :: Python :: 3",
   "License :: OSI Approved :: MIT License",
   "Operating System :: OS Independent",
 ]
-<<<<<<< HEAD
 dependencies = [
     "mcp[cli]>=1.7.1",
     "secedgar==0.6.0a0",
 ]
 
 [project.urls]
-"Homepage" = "https://github.com/amorelli/sec-edgar-mcp"
-"Bug Tracker" = "https://github.com/amorelli/sec-edgar-mcp/issues"
-=======
-dependencies = ["mcp[cli]>=1.6.0", "secedgar"]
->>>>>>> 814ec1fb
-
-[tool.setuptools]
-packages = ["sec_edgar_mcp"]
-
-[project.urls]
 "Homepage" = "https://github.com/stefanoamorelli/sec-edgar-mcp"
 "Bug Tracker" = "https://github.com/stefanoamorelli/sec-edgar-mcp/issues"